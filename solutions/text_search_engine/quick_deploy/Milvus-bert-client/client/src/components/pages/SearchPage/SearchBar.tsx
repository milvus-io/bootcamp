<<<<<<< HEAD
import React, { useCallback, useState, useEffect } from 'react';
import { Search } from 'react-feather';
import styled from 'styled-components';
import { withRouter, RouteComponentProps } from 'react-router';
import { Button } from 'reakit';

import { LARGE_MOBILE_BREAKPOINT } from '../../../shared/Constants';

import Keycodes from '../../../shared/Keycodes';

interface SearchBarProps extends RouteComponentProps {
  onSearch: (query: string) => any;
}

const SearchBar = ({ onSearch }: SearchBarProps) => {
  const [inputFocused, setInputFocused] = useState<boolean>(false);
  const [query, setQuery] = useState<string>('');

  const handleInput = (event: React.ChangeEvent<HTMLInputElement>) => setQuery(event.target.value);
=======
import React, { useCallback, useState, useEffect, useRef } from "react";
import { Search, Plus } from "react-feather";
import styled from "styled-components";
import { withRouter, RouteComponentProps } from "react-router";
import { Button } from "reakit";
import Dialog from "../../common/uploadDialog";

import {
  SEARCH_API_BASE,
  LARGE_MOBILE_BREAKPOINT,
  DROP,
  LOAD,
} from "../../../shared/Constants";
import Keycodes from "../../../shared/Keycodes";

interface SearchBarProps extends RouteComponentProps {
  onSearch: (query: string) => any;
  tableName: string;
  setLoading: React.Dispatch<React.SetStateAction<boolean>>;
  openSnackBar: (params: any) => void;
}

const SearchBar = ({
  onSearch,
  tableName,
  setLoading,
  openSnackBar,
}: SearchBarProps) => {
  const [inputFocused, setInputFocused] = useState<boolean>(false);
  const [query, setQuery] = useState<string>("");
  const inputRef = useRef<HTMLInputElement>(null!);
  const [open, setOpen] = useState<boolean>(false);
  const [path, setPath] = useState<string>("");

  const handleInput = (event: React.ChangeEvent<HTMLInputElement>) =>
    setQuery(event.target.value);
>>>>>>> 43965535

  const submitQuery = (q: string = query) => {
    onSearch(q);
  };

  const handleUserKeyPress = useCallback(
    (event: KeyboardEvent) => {
      if (event.keyCode === Keycodes.ENTER && inputFocused) {
        submitQuery();
      }
    },
    // eslint-disable-next-line
<<<<<<< HEAD
    [query, inputFocused],
  );

  useEffect(() => {
    window.addEventListener('keydown', handleUserKeyPress);
    return () => {
      window.removeEventListener('keydown', handleUserKeyPress);
=======
    [query, inputFocused]
  );

  const deleteTable = async () => {
    const res = await fetch(
      `${SEARCH_API_BASE}${DROP}?table_name=${tableName}`,
      {
        method: "POST",
        headers: {
          "content-type": "application/json",
        },
      }
    );

    try {
      const data = await res.json();
      return data;
    } catch (error) {
      console.log(error);
    }
  };

  const handleUploadTable = async () => {
    setLoading(true);
    // delete table before upload
    try {
      await deleteTable();
    } catch (error) {
      setLoading(false);
    }

    const fd = new FormData();
    const file = inputRef.current.files![0];
    const fileType = file.name.split(".")[1];
    if (fileType !== "csv") {
      openSnackBar({
        content: "Wrong file type, Only .scv accept",
        type: "wraning",
      });
      setLoading(false);
      return;
    }

    fd.append("file", file);
    fd.append("table_name", tableName);

    if (file) {
      try {
        const res = await fetch(`${SEARCH_API_BASE}${LOAD}`, {
          method: "POST",
          body: fd,
        });
        const data = await res.json();

        if (typeof data === "string") {
          openSnackBar({
            content: data,
          });
        } else {
          openSnackBar({
            content: JSON.stringify(data),
            type: "warning",
          });
        }
      } catch (error) {
        console.log(error);
      } finally {
        setLoading(false);
      }
    }
  };

  const closeDialog = () => {
    setOpen(false);
  };

  useEffect(() => {
    window.addEventListener("keydown", handleUserKeyPress);
    return () => {
      window.removeEventListener("keydown", handleUserKeyPress);
>>>>>>> 43965535
    };
  }, [handleUserKeyPress]);

  return (
    <SearchBarWrapper>
      <Section>
        <SearchInputWrapper>
          <SearchBarInput
            value={query}
            onChange={handleInput}
            onSubmit={() => submitQuery()}
            onFocus={() => setInputFocused(true)}
            onBlur={() => setInputFocused(false)}
          />
        </SearchInputWrapper>
        <SearchButton
          type="submit"
          onSubmit={() => submitQuery()}
          onClick={() => submitQuery()}
          onMouseDown={(e: any) => e.preventDefault()}
        >
          <SearchIcon />
          Search
        </SearchButton>
<<<<<<< HEAD
=======
        <UploadFileBtn>
          <UploadIcon />
          Upload File
          <FileUploader
            type="file"
            ref={inputRef}
            onChange={handleUploadTable}
          />
        </UploadFileBtn>
>>>>>>> 43965535
      </Section>
    </SearchBarWrapper>
  );
};

export default withRouter(SearchBar);

const SearchBarWrapper = styled.div`
  position: relative;
  display: flex;
  margin-bottom: 24px;
  width: 860px;
  max-width: 100%;

  @media only screen and (max-width: ${LARGE_MOBILE_BREAKPOINT}px) {
    flex-direction: column;
  }
`;

const SearchIcon = styled(Search)`
  display: inline;
  height: 16px;
  width: 16px;
  margin-right: 8px;
`;

<<<<<<< HEAD
=======
const UploadIcon = styled(Plus)`
  display: inline;
  height: 16px;
  width: 16px;
  margin-right: 8px;
`;

>>>>>>> 43965535
const SearchBarInput = styled.input`
  display: flex;
  width: 100%;
  padding: 12px 16px;
  outline: none;
  border-radius: 4px 0 0 4px;
  border: 1px solid ${({ theme }) => theme.grey};
  border-right: none;

  &:focus {
    border: 1px solid #4eb8f0;
    border-right: none;
  }
`;

const SearchButton = styled(Button)`
  display: flex;
  background: #4eb8f0;
  border: none;
  padding: 12px 16px;
  cursor: pointer;
  color: ${({ theme }) => theme.white};
  border-radius: 0 4px 4px 0;
  outline: none;
  transition: background 0.1s;

  &:hover,
  &:focus {
    background: ${({ theme }) => theme.secondary};
  }
`;

const SearchInputWrapper = styled.div`
  display: flex;
  flex: 1;
  position: relative;
`;

const Section = styled.div`
  display: flex;

  &:last-child {
    flex: 1;
  }

  @media only screen and (max-width: ${LARGE_MOBILE_BREAKPOINT}px) {
    &:last-child {
      margin-top: 16px;
    }
  }
<<<<<<< HEAD
=======
`;

const UploadFileBtn = styled(Button)`
  position: relative;
  display: flex;
  align-items: center;
  background: #4eb8f0;
  border: 1px solid #99d3f5;
  border-radius: 4px;
  padding: 4px 12px;
  overflow: hidden;
  color: ${({ theme }) => theme.white};
  text-indent: 0;
  line-height: 20px;

  &:hover {
    text-decoration: none;
    background: ${({ theme }) => theme.secondary};
  }
`;

const FileUploader = styled.input`
  position: absolute;
  left: 0;
  top: 0;
  right: 0;
  bottom: 0;
  opacity: 0;
  z-index: 10;
>>>>>>> 43965535
`;
<|MERGE_RESOLUTION|>--- conflicted
+++ resolved
@@ -1,315 +1,274 @@
-<<<<<<< HEAD
-import React, { useCallback, useState, useEffect } from 'react';
-import { Search } from 'react-feather';
-import styled from 'styled-components';
-import { withRouter, RouteComponentProps } from 'react-router';
-import { Button } from 'reakit';
-
-import { LARGE_MOBILE_BREAKPOINT } from '../../../shared/Constants';
-
-import Keycodes from '../../../shared/Keycodes';
-
-interface SearchBarProps extends RouteComponentProps {
-  onSearch: (query: string) => any;
-}
-
-const SearchBar = ({ onSearch }: SearchBarProps) => {
-  const [inputFocused, setInputFocused] = useState<boolean>(false);
-  const [query, setQuery] = useState<string>('');
-
-  const handleInput = (event: React.ChangeEvent<HTMLInputElement>) => setQuery(event.target.value);
-=======
-import React, { useCallback, useState, useEffect, useRef } from "react";
-import { Search, Plus } from "react-feather";
-import styled from "styled-components";
-import { withRouter, RouteComponentProps } from "react-router";
-import { Button } from "reakit";
-import Dialog from "../../common/uploadDialog";
-
-import {
-  SEARCH_API_BASE,
-  LARGE_MOBILE_BREAKPOINT,
-  DROP,
-  LOAD,
-} from "../../../shared/Constants";
-import Keycodes from "../../../shared/Keycodes";
-
-interface SearchBarProps extends RouteComponentProps {
-  onSearch: (query: string) => any;
-  tableName: string;
-  setLoading: React.Dispatch<React.SetStateAction<boolean>>;
-  openSnackBar: (params: any) => void;
-}
-
-const SearchBar = ({
-  onSearch,
-  tableName,
-  setLoading,
-  openSnackBar,
-}: SearchBarProps) => {
-  const [inputFocused, setInputFocused] = useState<boolean>(false);
-  const [query, setQuery] = useState<string>("");
-  const inputRef = useRef<HTMLInputElement>(null!);
-  const [open, setOpen] = useState<boolean>(false);
-  const [path, setPath] = useState<string>("");
-
-  const handleInput = (event: React.ChangeEvent<HTMLInputElement>) =>
-    setQuery(event.target.value);
->>>>>>> 43965535
-
-  const submitQuery = (q: string = query) => {
-    onSearch(q);
-  };
-
-  const handleUserKeyPress = useCallback(
-    (event: KeyboardEvent) => {
-      if (event.keyCode === Keycodes.ENTER && inputFocused) {
-        submitQuery();
-      }
-    },
-    // eslint-disable-next-line
-<<<<<<< HEAD
-    [query, inputFocused],
-  );
-
-  useEffect(() => {
-    window.addEventListener('keydown', handleUserKeyPress);
-    return () => {
-      window.removeEventListener('keydown', handleUserKeyPress);
-=======
-    [query, inputFocused]
-  );
-
-  const deleteTable = async () => {
-    const res = await fetch(
-      `${SEARCH_API_BASE}${DROP}?table_name=${tableName}`,
-      {
-        method: "POST",
-        headers: {
-          "content-type": "application/json",
-        },
-      }
-    );
-
-    try {
-      const data = await res.json();
-      return data;
-    } catch (error) {
-      console.log(error);
-    }
-  };
-
-  const handleUploadTable = async () => {
-    setLoading(true);
-    // delete table before upload
-    try {
-      await deleteTable();
-    } catch (error) {
-      setLoading(false);
-    }
-
-    const fd = new FormData();
-    const file = inputRef.current.files![0];
-    const fileType = file.name.split(".")[1];
-    if (fileType !== "csv") {
-      openSnackBar({
-        content: "Wrong file type, Only .scv accept",
-        type: "wraning",
-      });
-      setLoading(false);
-      return;
-    }
-
-    fd.append("file", file);
-    fd.append("table_name", tableName);
-
-    if (file) {
-      try {
-        const res = await fetch(`${SEARCH_API_BASE}${LOAD}`, {
-          method: "POST",
-          body: fd,
-        });
-        const data = await res.json();
-
-        if (typeof data === "string") {
-          openSnackBar({
-            content: data,
-          });
-        } else {
-          openSnackBar({
-            content: JSON.stringify(data),
-            type: "warning",
-          });
-        }
-      } catch (error) {
-        console.log(error);
-      } finally {
-        setLoading(false);
-      }
-    }
-  };
-
-  const closeDialog = () => {
-    setOpen(false);
-  };
-
-  useEffect(() => {
-    window.addEventListener("keydown", handleUserKeyPress);
-    return () => {
-      window.removeEventListener("keydown", handleUserKeyPress);
->>>>>>> 43965535
-    };
-  }, [handleUserKeyPress]);
-
-  return (
-    <SearchBarWrapper>
-      <Section>
-        <SearchInputWrapper>
-          <SearchBarInput
-            value={query}
-            onChange={handleInput}
-            onSubmit={() => submitQuery()}
-            onFocus={() => setInputFocused(true)}
-            onBlur={() => setInputFocused(false)}
-          />
-        </SearchInputWrapper>
-        <SearchButton
-          type="submit"
-          onSubmit={() => submitQuery()}
-          onClick={() => submitQuery()}
-          onMouseDown={(e: any) => e.preventDefault()}
-        >
-          <SearchIcon />
-          Search
-        </SearchButton>
-<<<<<<< HEAD
-=======
-        <UploadFileBtn>
-          <UploadIcon />
-          Upload File
-          <FileUploader
-            type="file"
-            ref={inputRef}
-            onChange={handleUploadTable}
-          />
-        </UploadFileBtn>
->>>>>>> 43965535
-      </Section>
-    </SearchBarWrapper>
-  );
-};
-
-export default withRouter(SearchBar);
-
-const SearchBarWrapper = styled.div`
-  position: relative;
-  display: flex;
-  margin-bottom: 24px;
-  width: 860px;
-  max-width: 100%;
-
-  @media only screen and (max-width: ${LARGE_MOBILE_BREAKPOINT}px) {
-    flex-direction: column;
-  }
-`;
-
-const SearchIcon = styled(Search)`
-  display: inline;
-  height: 16px;
-  width: 16px;
-  margin-right: 8px;
-`;
-
-<<<<<<< HEAD
-=======
-const UploadIcon = styled(Plus)`
-  display: inline;
-  height: 16px;
-  width: 16px;
-  margin-right: 8px;
-`;
-
->>>>>>> 43965535
-const SearchBarInput = styled.input`
-  display: flex;
-  width: 100%;
-  padding: 12px 16px;
-  outline: none;
-  border-radius: 4px 0 0 4px;
-  border: 1px solid ${({ theme }) => theme.grey};
-  border-right: none;
-
-  &:focus {
-    border: 1px solid #4eb8f0;
-    border-right: none;
-  }
-`;
-
-const SearchButton = styled(Button)`
-  display: flex;
-  background: #4eb8f0;
-  border: none;
-  padding: 12px 16px;
-  cursor: pointer;
-  color: ${({ theme }) => theme.white};
-  border-radius: 0 4px 4px 0;
-  outline: none;
-  transition: background 0.1s;
-
-  &:hover,
-  &:focus {
-    background: ${({ theme }) => theme.secondary};
-  }
-`;
-
-const SearchInputWrapper = styled.div`
-  display: flex;
-  flex: 1;
-  position: relative;
-`;
-
-const Section = styled.div`
-  display: flex;
-
-  &:last-child {
-    flex: 1;
-  }
-
-  @media only screen and (max-width: ${LARGE_MOBILE_BREAKPOINT}px) {
-    &:last-child {
-      margin-top: 16px;
-    }
-  }
-<<<<<<< HEAD
-=======
-`;
-
-const UploadFileBtn = styled(Button)`
-  position: relative;
-  display: flex;
-  align-items: center;
-  background: #4eb8f0;
-  border: 1px solid #99d3f5;
-  border-radius: 4px;
-  padding: 4px 12px;
-  overflow: hidden;
-  color: ${({ theme }) => theme.white};
-  text-indent: 0;
-  line-height: 20px;
-
-  &:hover {
-    text-decoration: none;
-    background: ${({ theme }) => theme.secondary};
-  }
-`;
-
-const FileUploader = styled.input`
-  position: absolute;
-  left: 0;
-  top: 0;
-  right: 0;
-  bottom: 0;
-  opacity: 0;
-  z-index: 10;
->>>>>>> 43965535
-`;
+import React, { useCallback, useState, useEffect, useRef } from "react";
+import { Search, Plus } from "react-feather";
+import styled from "styled-components";
+import { withRouter, RouteComponentProps } from "react-router";
+import { Button } from "reakit";
+import Dialog from "../../common/uploadDialog";
+
+import {
+  SEARCH_API_BASE,
+  LARGE_MOBILE_BREAKPOINT,
+  DROP,
+  LOAD,
+} from "../../../shared/Constants";
+import Keycodes from "../../../shared/Keycodes";
+
+interface SearchBarProps extends RouteComponentProps {
+  onSearch: (query: string) => any;
+  tableName: string;
+  setLoading: React.Dispatch<React.SetStateAction<boolean>>;
+  openSnackBar: (params: any) => void;
+}
+
+const SearchBar = ({
+  onSearch,
+  tableName,
+  setLoading,
+  openSnackBar,
+}: SearchBarProps) => {
+  const [inputFocused, setInputFocused] = useState<boolean>(false);
+  const [query, setQuery] = useState<string>("");
+  const inputRef = useRef<HTMLInputElement>(null!);
+  const [open, setOpen] = useState<boolean>(false);
+  const [path, setPath] = useState<string>("");
+
+  const handleInput = (event: React.ChangeEvent<HTMLInputElement>) =>
+    setQuery(event.target.value);
+
+  const submitQuery = (q: string = query) => {
+    onSearch(q);
+  };
+
+  const handleUserKeyPress = useCallback(
+    (event: KeyboardEvent) => {
+      if (event.keyCode === Keycodes.ENTER && inputFocused) {
+        submitQuery();
+      }
+    },
+    // eslint-disable-next-line
+    [query, inputFocused]
+  );
+
+  const deleteTable = async () => {
+    const res = await fetch(
+      `${SEARCH_API_BASE}${DROP}?table_name=${tableName}`,
+      {
+        method: "POST",
+        headers: {
+          "content-type": "application/json",
+        },
+      }
+    );
+
+    try {
+      const data = await res.json();
+      return data;
+    } catch (error) {
+      console.log(error);
+    }
+  };
+
+  const handleUploadTable = async () => {
+    setLoading(true);
+    // delete table before upload
+    try {
+      await deleteTable();
+    } catch (error) {
+      setLoading(false);
+    }
+
+    const fd = new FormData();
+    const file = inputRef.current.files![0];
+    const fileType = file.name.split(".")[1];
+    if (fileType !== "csv") {
+      openSnackBar({
+        content: "Wrong file type, Only .scv accept",
+        type: "wraning",
+      });
+      setLoading(false);
+      return;
+    }
+
+    fd.append("file", file);
+    fd.append("table_name", tableName);
+
+    if (file) {
+      try {
+        const res = await fetch(`${SEARCH_API_BASE}${LOAD}`, {
+          method: "POST",
+          body: fd,
+        });
+        const data = await res.json();
+
+        if (typeof data === "string") {
+          openSnackBar({
+            content: data,
+          });
+        } else {
+          openSnackBar({
+            content: JSON.stringify(data),
+            type: "warning",
+          });
+        }
+      } catch (error) {
+        console.log(error);
+      } finally {
+        setLoading(false);
+      }
+    }
+  };
+
+  const closeDialog = () => {
+    setOpen(false);
+  };
+
+  useEffect(() => {
+    window.addEventListener("keydown", handleUserKeyPress);
+    return () => {
+      window.removeEventListener("keydown", handleUserKeyPress);
+    };
+  }, [handleUserKeyPress]);
+
+  return (
+    <SearchBarWrapper>
+      <Section>
+        <SearchInputWrapper>
+          <SearchBarInput
+            value={query}
+            onChange={handleInput}
+            onSubmit={() => submitQuery()}
+            onFocus={() => setInputFocused(true)}
+            onBlur={() => setInputFocused(false)}
+          />
+        </SearchInputWrapper>
+        <SearchButton
+          type="submit"
+          onSubmit={() => submitQuery()}
+          onClick={() => submitQuery()}
+          onMouseDown={(e: any) => e.preventDefault()}
+        >
+          <SearchIcon />
+          Search
+        </SearchButton>
+        <UploadFileBtn>
+          <UploadIcon />
+          Upload File
+          <FileUploader
+            type="file"
+            ref={inputRef}
+            onChange={handleUploadTable}
+          />
+        </UploadFileBtn>
+      </Section>
+    </SearchBarWrapper>
+  );
+};
+
+export default withRouter(SearchBar);
+
+const SearchBarWrapper = styled.div`
+  position: relative;
+  display: flex;
+  margin-bottom: 24px;
+  width: 860px;
+  max-width: 100%;
+
+  @media only screen and (max-width: ${LARGE_MOBILE_BREAKPOINT}px) {
+    flex-direction: column;
+  }
+`;
+
+const SearchIcon = styled(Search)`
+  display: inline;
+  height: 16px;
+  width: 16px;
+  margin-right: 8px;
+`;
+
+const UploadIcon = styled(Plus)`
+  display: inline;
+  height: 16px;
+  width: 16px;
+  margin-right: 8px;
+`;
+
+const SearchBarInput = styled.input`
+  display: flex;
+  width: 100%;
+  padding: 12px 16px;
+  outline: none;
+  border-radius: 4px 0 0 4px;
+  border: 1px solid ${({ theme }) => theme.grey};
+  border-right: none;
+
+  &:focus {
+    border: 1px solid #4eb8f0;
+    border-right: none;
+  }
+`;
+
+const SearchButton = styled(Button)`
+  display: flex;
+  background: #4eb8f0;
+  border: none;
+  padding: 12px 16px;
+  cursor: pointer;
+  color: ${({ theme }) => theme.white};
+  border-radius: 0 4px 4px 0;
+  outline: none;
+  transition: background 0.1s;
+
+  &:hover,
+  &:focus {
+    background: ${({ theme }) => theme.secondary};
+  }
+`;
+
+const SearchInputWrapper = styled.div`
+  display: flex;
+  flex: 1;
+  position: relative;
+`;
+
+const Section = styled.div`
+  display: flex;
+
+  &:last-child {
+    flex: 1;
+  }
+
+  @media only screen and (max-width: ${LARGE_MOBILE_BREAKPOINT}px) {
+    &:last-child {
+      margin-top: 16px;
+    }
+  }
+`;
+
+const UploadFileBtn = styled(Button)`
+  position: relative;
+  display: flex;
+  align-items: center;
+  background: #4eb8f0;
+  border: 1px solid #99d3f5;
+  border-radius: 4px;
+  padding: 4px 12px;
+  overflow: hidden;
+  color: ${({ theme }) => theme.white};
+  text-indent: 0;
+  line-height: 20px;
+
+  &:hover {
+    text-decoration: none;
+    background: ${({ theme }) => theme.secondary};
+  }
+`;
+
+const FileUploader = styled.input`
+  position: absolute;
+  left: 0;
+  top: 0;
+  right: 0;
+  bottom: 0;
+  opacity: 0;
+  z-index: 10;
+`;