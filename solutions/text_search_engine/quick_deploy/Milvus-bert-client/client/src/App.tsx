--- conflicted
+++ resolved
@@ -1,67 +1,44 @@
-<<<<<<< HEAD
-import React from 'react';
-import { BrowserRouter as Router, Switch, Route } from 'react-router-dom';
-import styled, { ThemeProvider } from 'styled-components';
-
-import Navbar from './components/navigation/Navbar';
-import HomePage from './components/pages/HomePage/HomePage';
-import RelatedPage from './components/pages/RelatedPage/RelatedPage';
-import NotFoundPage from './components/pages/NotFoundPage';
-
-import { HOME_ROUTE, RELATED_ROUTE, SEARCH_ROUTE } from './shared/Constants';
-import Theme from './shared/Theme';
-import SearchPage from './components/pages/SearchPage/SearchPage';
-=======
-import React from "react";
-import { BrowserRouter as Router, Switch, Route } from "react-router-dom";
-import styled, { ThemeProvider } from "styled-components";
-
-import Navbar from "./components/navigation/Navbar";
-import HomePage from "./components/pages/HomePage/HomePage";
-import RelatedPage from "./components/pages/RelatedPage/RelatedPage";
-import NotFoundPage from "./components/pages/NotFoundPage";
-
-import { HOME_ROUTE, RELATED_ROUTE, SEARCH_ROUTE } from "./shared/Constants";
-import Theme from "./shared/Theme";
-import SearchPage from "./components/pages/SearchPage/SearchPage";
->>>>>>> 43965535
-
-const App = () => {
-  return (
-    <ThemeProvider theme={Theme}>
-      <Router>
-        <AppContainer>
-          <Switch>
-<<<<<<< HEAD
-            <Route exact path={HOME_ROUTE}>
-              <Navbar />
-              <HomePage />
-            </Route>
-            <Route path={SEARCH_ROUTE}>
-=======
-            <Route path="/">
->>>>>>> 43965535
-              <SearchPage />
-            </Route>
-            <Route path={`${RELATED_ROUTE}/:articleId`}>
-              <Navbar />
-              <RelatedPage />
-            </Route>
-            <Route>
-              <Navbar />
-              <NotFoundPage />
-            </Route>
-          </Switch>
-        </AppContainer>
-      </Router>
-    </ThemeProvider>
-  );
-};
-
-export default App;
-
-const AppContainer = styled.div`
-  display: flex;
-  flex-direction: column;
-  min-height: 100vh;
-`;
+import React from "react";
+import { BrowserRouter as Router, Switch, Route } from "react-router-dom";
+import styled, { ThemeProvider } from "styled-components";
+
+import Navbar from "./components/navigation/Navbar";
+import HomePage from "./components/pages/HomePage/HomePage";
+import RelatedPage from "./components/pages/RelatedPage/RelatedPage";
+import NotFoundPage from "./components/pages/NotFoundPage";
+
+import { HOME_ROUTE, RELATED_ROUTE, SEARCH_ROUTE } from "./shared/Constants";
+import Theme from "./shared/Theme";
+import SearchPage from "./components/pages/SearchPage/SearchPage";
+
+const App = () => {
+  return (
+    <ThemeProvider theme={Theme}>
+      <Router>
+        <AppContainer>
+          <Switch>
+            <Route path="/">
+              <SearchPage />
+            </Route>
+            <Route path={`${RELATED_ROUTE}/:articleId`}>
+              <Navbar />
+              <RelatedPage />
+            </Route>
+            <Route>
+              <Navbar />
+              <NotFoundPage />
+            </Route>
+          </Switch>
+        </AppContainer>
+      </Router>
+    </ThemeProvider>
+  );
+};
+
+export default App;
+
+const AppContainer = styled.div`
+  display: flex;
+  flex-direction: column;
+  min-height: 100vh;
+`;