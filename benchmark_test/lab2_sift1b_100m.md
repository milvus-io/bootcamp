# Lab Test 2: 100-Million-Scale Vector Similarity Search

This experiment uses one million data from the SIFT1B dataset to test the performance and accuracy of Milvus 2.0.

## 1. Prepare test data and scripts

The 100 million vectors used in this test are extracted from the dataset [SIFT1B](http://corpus-texmex.irisa.fr/).

#### Hardware requirements

| Component           | Minimum Config                |
| ------------------ | -------------------------- |
| OS            | Ubuntu LTS 18.04 |
| CPU           | Intel Core i7-8700        |
| GPU           | Nvidia GeForce GTX 1060, 6GB GDDR5 |
| GPU Driver    | CUDA 10.1, Driver 418.74 |
| Memory        | 16 GB DDR4 ( 2400 Mhz ) x 2                |
| Storage       | SATA 3.0 SSD 256 GB                  |

Download the following data and scripts: 
- [100 million vector dataset](https://pan.baidu.com/s/1N5jGKHYTGchye3qR31aNnA)

  Download the dataset and extract the data to **milvus_sift100M/bvecs_data/**. When the extraction is completed, there will be 1000 .npy files, each containing 100,000 vectors, in file **bvecs_data**.

- [Query vector dataset](https://pan.baidu.com/s/1l9_lDItU2dPBPIYZ7oV0NQ)

- [Search ground truth](https://pan.baidu.com/s/1Raqs_1NkGMkPboENFlkPsw )     Extraction code  ：yvdr

- [Test scripts](/benchmark_test/scripts/)

Create a folder named milvus_sift100m and move all downloaded files to the folder:

<<<<<<< HEAD
1. The **bvecs_data** file containing 100 million vectors
- Unzip the query data to get the query_data folder that contains query.npy, which contains 10,000 vectors to query.
3. The **ground_truth.txt** file with the top 1000 most similar results for each query vector
4. The test script files : `main.py`、`milvus_toolkit.py`、`milvus_load.py`、`config.py`。
=======
- Unzip the 1 million test data to get the bvecs_data folder that contains 10 npy files. Each npy file contains 100,000 vectors.
2. The **query.npy** file that has 10,000 query vectors
- Unzip the ground truth data to get the gnd folder with ground_truth_100M.txt, which contains the locations of top 1000 similar vectors in the query data.
- The test script files : `main.py`, `load.py`, `milvus_helpers.py`, `config.py`, `recall_test.py`, `performance_test.py`, `logs.py`.
>>>>>>> b4cfc560

> **Note:** Please go through the README carefully before testing with script . Make changes to the parameters in the script to match your scenario.

## 2. Create a table

Make sure Milvus is already installed and started. (For details of Milvus installation, please read [Milvus Quick Start](https://milvus.io/docs/v2.0.0/install_standalone-docker.md))).

> Before testing, please modify the corresponding parameters according to the [script instructions](/benchmark_test/scripts/README.md)

Go to `milvus_sift100m/scripts`, and run the following command to create a table:

```bash
$ python3 main.py --collection ann_100m_sq8 --create
```

Vectors are then inserted into a table named `ann_100m_sq8h`.

To show the available tables and number of vectors in each table, use the following command:

```bash
#Show if has collections
$ python3 main.py --collection ann_100m_sq8 --has
#Show the number of the entities in the collection ann_1m_sq8h
$ python3 main.py --collection ann_100m_sq8 --rows
```

## 3.  Insert data and build indexes

Run the following command to import 100,000,000 rows of data:

> The sift100M data is UINT8, so you need to modify the parameter IS_UINT8 to `True` on config.py.

```bash
$ python3 main.py --collection=ann_100m_sq8 --insert
```

You can see that all data is imported from the file for once.

Run the following command to check the number of rows in the table:

```bash
$ python3 main.py --collection=ann_100m_sq8 --rows
```

Run the following command to create index and load data to memory:

```bash
$ python3 main.py --collection ann_100m_sq8 --index_type IVF_SQ8 --create_index

$ python3 main.py --collection ann_100m_sq8 --load
```

## 4. Accuracy test

SIFT1B provides not only the vector dataset to search 10,000 vectors, but also the top 1000 ground truth for each vector, which allows convenient calculation of precision rate. The vector search accuracy of Milvus can be represented as follows:

Accuracy = Number of shared vectors (between Milvus search results and Ground truth) / (query_records * top_k)

####  Run query script

Before the accuracy test, you need to manually create the directory `recall_result / recall_compare_out` to save the test results. To test the search precision for  top1(top10, top100, top200) results of 500 vectors randomly chosen from the 10,000 query vectors, go to directory `milvus_sift1m`, and run this command:

```bash
$ python3 main.py --collection=ann_100m_sq8 --search_param 128 --recall
```

> Note: search_param is nprobe value. nprobe affects search accuracy and performance. The greater the value, the higher the accuracy, but the lower the performance. In this experiment.

After executing the above command, an `ann_sift1m_sq8_128_500_recall.txt` text file will be generated in the` recall_result` folder. The text file records the id and distance of the most similar first 200 vectors corresponding to 500 vectors,Every 200 lines in the text file correspond to a query result of a query. At the same time, multiple texts will be generated under the `recall_compare_out` file. Taking ` ann_sift1m_sq8_128_500_100` as an example, this text records the respective corresponding accuracy rates and the total average accuracy rate of the 500 vectors queried when topk = 100.

The accuracy rate has a positive correlation with search parameter `nprobe` (number of sub-spaces searched). In this test, when the `nprobe` = 64, the accuracy can reach > 90%.  However, as the `nprobe` gets bigger, the search time will be longer. 

Therefore, based on your data distribution and business scenario, you need to edit `nprobe` to optimize the trade-off between accuracy and search time. 

## 5. Performance test

To test search performance, go to directory *milvus_sift1m*, and run the following script: 

```bash
$ python3 main.py --collection=ann_100m_sq8 --search_param 128 --performance
```

When the execution is completed, a `performance` folder is generated and includes `ann_1m_sq8h_32_output.csv`, which includes the running time for topk values with different nq values.

- nq - the number of query vectors
- topk - the top k most similar vectors for the query vectors 
- total_time - the total query elapsed time (in seconds)
- avg_time - the average time to query one vector (in seconds)

**Note:**

> 1. In milvus_toolkit.py, `nq` is set to be 1, 50, 100, 150, 200, 250, 300, 350, 400, 450, 500, 550, 600, 650, 700, 750, 800, respectively, and `topk` is set to be 1, 20, 50, 100, 300, 500, 800, 1000, respectively.
>
> 2. To run the first vector search, some extra time is needed to load the data (from the disk) to the memory.
>
> 3. It is recommended to run several performance tests continuously, and use the search time of the second run. If the tests are executed intermittently, Intel CPU may downgrade to base clock speed.

**Note:**

> 1. In milvus_toolkit.py, `nq` is set to be 1, 50, 100, 150, 200, 250, 300, 350, 400, 450, 500, 550, 600, 650, 700, 750, 800, respectively, and `topk` is set to be 1, 20, 50, 100, 300, 500, 800, 1000, respectively.
> 2. To run the first vector search, some extra time is needed to load the data (from the disk) to the memory.
> 3. It is recommended to run several performance tests continuously, and use the search time of the second run. If the tests are executed intermittently, Intel CPU may downgrade to base clock speed.<|MERGE_RESOLUTION|>--- conflicted
+++ resolved
@@ -30,17 +30,10 @@
 
 Create a folder named milvus_sift100m and move all downloaded files to the folder:
 
-<<<<<<< HEAD
-1. The **bvecs_data** file containing 100 million vectors
+- Unzip the 100 million test data to get the bvecs_data folder that contains 100 npy files. Each npy file contains 100,000 vectors.
 - Unzip the query data to get the query_data folder that contains query.npy, which contains 10,000 vectors to query.
-3. The **ground_truth.txt** file with the top 1000 most similar results for each query vector
-4. The test script files : `main.py`、`milvus_toolkit.py`、`milvus_load.py`、`config.py`。
-=======
-- Unzip the 1 million test data to get the bvecs_data folder that contains 10 npy files. Each npy file contains 100,000 vectors.
-2. The **query.npy** file that has 10,000 query vectors
 - Unzip the ground truth data to get the gnd folder with ground_truth_100M.txt, which contains the locations of top 1000 similar vectors in the query data.
 - The test script files : `main.py`, `load.py`, `milvus_helpers.py`, `config.py`, `recall_test.py`, `performance_test.py`, `logs.py`.
->>>>>>> b4cfc560
 
 > **Note:** Please go through the README carefully before testing with script . Make changes to the parameters in the script to match your scenario.
 
