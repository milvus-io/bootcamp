--- conflicted
+++ resolved
@@ -13,9 +13,5 @@
 ## Application Scenarios
 
 - [Reverse image search based on Milvus and VGG](pic_search/README.md)
-<<<<<<< HEAD
-- [Personalized recommender system based on Milvus](recommender_system/README.md)
-=======
 - [Personalized recommender system based on Milvus](recommender_system/README.md)
 - [Chemical structure similarity search with Milvus](mols_search/README.md)
->>>>>>> afbafc48
